--- conflicted
+++ resolved
@@ -55,13 +55,7 @@
         headers: [
           {
             key: 'Access-Control-Allow-Origin',
-<<<<<<< HEAD
-            value: process.env.NODE_ENV === 'development' 
-              ? '*' // 开发环境允许所有域名
-              : 'https://wayne.beer, https://sandbox.wayne.beer', // 生产环境限制为特定域名
-=======
             value: corsOrigin,
->>>>>>> 042888a5
           },
           {
             key: 'Access-Control-Allow-Methods',
@@ -74,13 +68,7 @@
           // 使用 CSP 替代 X-Frame-Options，允许 iframe 嵌入
           {
             key: 'Content-Security-Policy',
-<<<<<<< HEAD
-            value: process.env.NODE_ENV === 'development'
-              ? "frame-ancestors 'self' http://localhost:3000 http://localhost:3001 http://127.0.0.1:3000 http://192.168.31.161:3000" // 开发环境允许常见localhost端口
-              : "frame-ancestors 'self' https://wayne.beer https://sandbox.wayne.beer", // 生产环境限制
-=======
             value: `frame-ancestors ${frameAncestors}`,
->>>>>>> 042888a5
           },
         ],
       },
