--- conflicted
+++ resolved
@@ -1,14 +1,9 @@
-<<<<<<< HEAD
-# 开发环境 Dockerfile - 官方镜像源版
-FROM node:22-alpine
-=======
 # 统一 Dockerfile - 多阶段构建优化版本
 FROM node:22-alpine AS base
 
 # 构建参数
 ARG NODE_ENV=development
 ARG BUILD_TARGET=dev
->>>>>>> cf5aaaad
 
 # 安装必要的系统依赖
 RUN apk add --no-cache libc6-compat curl openssl
